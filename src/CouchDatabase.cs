--- conflicted
+++ resolved
@@ -550,11 +550,8 @@
             return new CouchQuery(view);
         }
 
-<<<<<<< HEAD
-        public CouchLuceneQuery QueryLucene(CouchLuceneViewDefinition view)
-=======
+
         public CouchLuceneQuery Query(CouchLuceneViewDefinition view)
->>>>>>> 23bba213
         {
             return new CouchLuceneQuery(view);
         }
