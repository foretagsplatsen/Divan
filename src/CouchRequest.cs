--- conflicted
+++ resolved
@@ -27,7 +27,6 @@
         public string method = "GET"; // PUT, DELETE, POST, HEAD
         public string mimeType;
         public string path;
-        //public byte[] postData;        
         public string query;
 
         public JToken result;
@@ -134,22 +133,18 @@
 
         public CouchRequest Data(string data)
         {
-            var postData = Encoding.UTF8.GetBytes(data);
-            return Data(postData);
-            //this.postStream = new MemoryStream(postData);
-            //return this;
+            return Data(Encoding.UTF8.GetBytes(data));
         }
 
         public CouchRequest Data(byte[] data)
         {
-            this.postStream = new MemoryStream(data);
-            //postData = data;
+            postStream = new MemoryStream(data);
             return this;
         }
 
         public CouchRequest Data(Stream dataStream)
         {
-            this.postStream = dataStream;
+            postStream = dataStream;
             return this;
         }
 
@@ -221,14 +216,12 @@
                 request.Headers.Add(header.Key, header.Value);
             }
 
-<<<<<<< HEAD
+            if (!string.IsNullOrEmpty(server.EncodedCredentials))
+			{
+                request.Headers.Add("Authorization", server.EncodedCredentials);
+			}
+			
             if (postStream != null)
-=======
-            if (!string.IsNullOrEmpty(server.EncodedCredentials))
-                request.Headers.Add("Authorization", server.EncodedCredentials);
-
-            if (postData != null)
->>>>>>> 0ad1376e
             {
                 WriteData(request);
             }
