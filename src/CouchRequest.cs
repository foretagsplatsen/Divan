using System;
using System.Collections.Generic;
using System.Diagnostics;
using System.Globalization;
using System.IO;
using System.Net;
using System.Text;
using System.Web;
using Newtonsoft.Json;
using Newtonsoft.Json.Linq;

namespace Divan
{
    /// <summary>
    /// A CouchDB HTTP request with all its options. This is where we do the actual HTTP requests to CouchDB.
    /// </summary>
    public class CouchRequest : Divan.ICouchRequest
    {
        private const int UploadBufferSize = 100000;
        private readonly ICouchDatabase db;
        private Stream postStream;
        private readonly ICouchServer server;
        private string etag, etagToCheck;
        private Dictionary<string, string> headers = new Dictionary<string, string>();

        // Query options
        private string method = "GET"; // PUT, DELETE, POST, HEAD
        private string mimeType;
        private string path;
        private string query;

        private JToken result;

        #region Contructors

        public CouchRequest(ICouchServer server)
        {
            this.server = server;
        }

        public CouchRequest(ICouchDatabase db)
        {
            server = db.Server;
            this.db = db;
        }

<<<<<<< HEAD
        #endregion

        /// <summary>
        /// Sets the e-tag value
        /// </summary>
        /// <param name="value">The e-tag value</param>
        /// <returns>A CouchRequest with the new e-tag value</returns>
        public CouchRequest Etag(string value)
=======
        public ICouchRequest Etag(string value)
>>>>>>> 743cd10f
        {
            etagToCheck = value;
            headers["If-Modified"] = value;
            return this;
        }

<<<<<<< HEAD
        /// <summary>
        /// Sets the absolute path in the query
        /// </summary>
        /// <param name="name">The absolute path</param>
        /// <returns>A <see cref="CouchRequest"/> with the new path set.</returns>
        public CouchRequest Path(string name)
=======
        public ICouchRequest Path(string name)
>>>>>>> 743cd10f
        {
            path = name;
            return this;
        }

<<<<<<< HEAD
        /// <summary>
        /// Sets the raw query information in the request. Don't forget to start with a question mark (?).
        /// </summary>
        /// <param name="value">The raw query</param>
        /// <returns>A <see cref="CouchRequest"/> with the new query set.</returns>
        public CouchRequest Query(string value)
=======
        public ICouchRequest Query(string name)
>>>>>>> 743cd10f
        {
            query = value;
            return this;
        }

        public ICouchRequest QueryOptions(ICollection<KeyValuePair<string, string>> options)
        {
            if (options == null || options.Count == 0)
            {
                return this;
            }

            var sb = new StringBuilder();
            sb.Append("?");
            foreach (var q in options)
            {
                if (sb.Length > 1)
                {
                    sb.Append("&");
                }
                sb.Append(HttpUtility.UrlEncode(q.Key));
                sb.Append("=");
                sb.Append(HttpUtility.UrlEncode(q.Value));
            }

            return Query(sb.ToString());
        }

        /// <summary>
        /// Turn the request into a HEAD request, HEAD requests are problematic
        /// under Mono 2.4, but has been fixed in later releases.
        /// </summary> 
        public ICouchRequest Head()
        {
            // NOTE: We need to do this until next release of mono where HEAD requests have been fixed!
            method = server.RunningOnMono ? "GET" : "HEAD";
            return this;
        }

        public ICouchRequest Copy()
        {
            method = "COPY";
            return this;
        }

        public ICouchRequest PostJson()
        {
            MimeTypeJson();
            return Post();
        }

        public ICouchRequest Post()
        {
            method = "POST";
            return this;
        }

        public ICouchRequest Get()
        {
            method = "GET";
            return this;
        }

        public ICouchRequest Put()
        {
            method = "PUT";
            return this;
        }

        public ICouchRequest Delete()
        {
            method = "DELETE";
            return this;
        }

        public ICouchRequest Data(string data)
        {
            return Data(Encoding.UTF8.GetBytes(data));
        }

        public ICouchRequest Data(byte[] data)
        {
            postStream = new MemoryStream(data);
            return this;
        }

        public ICouchRequest Data(Stream dataStream)
        {
            postStream = dataStream;
            return this;
        }

        public ICouchRequest MimeType(string type)
        {
            mimeType = type;
            return this;
        }

        public ICouchRequest MimeTypeJson()
        {
            MimeType("application/json");
            return this;
        }

        public JObject Result()
        {
            return (JObject)result;
        }

        public T Result<T>() where T : JToken
        {
            return (T)result;
        }

        public string Etag()
        {
            return etag;
        }

        public ICouchRequest Check(string message)
        {
            try
            {
                if (result == null)
                {
                    Parse();
                }
                if (!result["ok"].Value<bool>())
                {
                    throw CouchException.Create(string.Format(CultureInfo.InvariantCulture, message + ": {0}", result));
                }
                return this;
            }
            catch (WebException e)
            {
                throw CouchException.Create(message, e);
            }
        }

        private HttpWebRequest GetRequest()
        {
            var requestUri = new UriBuilder("http", server.Host, server.Port, ((db != null) ? db.Name + "/" : "") + path, query).Uri;
            var request = WebRequest.Create(requestUri) as HttpWebRequest;
            if (request == null)
            {
                throw CouchException.Create("Failed to create request");
            }
            request.Timeout = 3600000; // 1 hour. May use System.Threading.Timeout.Infinite;
            request.Method = method;

            if (mimeType != null)
            {
                request.ContentType = mimeType;
            }

            foreach (var header in headers)
            {
                request.Headers.Add(header.Key, header.Value);
            }

            if (!string.IsNullOrEmpty(server.EncodedCredentials))
			{
                request.Headers.Add("Authorization", server.EncodedCredentials);
			}
			
            if (postStream != null)
            {
                WriteData(request);
            }

            Trace.WriteLine(string.Format(CultureInfo.InvariantCulture, "Request: {0} Method: {1}", requestUri, method));
            return request;
        }

        private void WriteData(HttpWebRequest request)
        {
            request.ContentLength = postStream.Length;
            using (Stream ps = request.GetRequestStream())
            {
                var buffer = new byte[UploadBufferSize];
                int bytesRead;
                while ((bytesRead = postStream.Read(buffer, 0, buffer.Length)) != 0)
                {
                    ps.Write(buffer, 0, bytesRead);
                }
            }
        }

        public JObject Parse()
        {
            return Parse<JObject>();
        }

        public T Parse<T>() where T : JToken
        {
            using (WebResponse response = GetResponse())
            {
                using (Stream stream = response.GetResponseStream())
                {
                    using (var reader = new StreamReader(stream))
                    {
                        using (var textReader = new JsonTextReader(reader))
                        {
                            PickETag(response);
                            if (etagToCheck != null)
                            {
                                if (IsETagValid())
                                {
                                    return null;
                                }
                            }
                            result = JToken.ReadFrom(textReader); // We know it is a top level JSON JObject.
                        }
                    }
                }
            }

            return (T)result;
        }

        /// <summary>
        /// Returns a Json stream from the server
        /// </summary>
        /// <returns></returns>
        public JsonTextReader Stream()
        {
            return new JsonTextReader(new StreamReader(GetResponse().GetResponseStream()));
        }

        private void PickETag(WebResponse response)
        {
            etag = response.Headers["ETag"];
            if (etag != null)
            {
                etag = etag.EndsWith("\"") ? etag.Substring(1, etag.Length - 2) : etag;
            }
        }

        /// <summary>
        /// Return the request as a plain string instead of trying to parse it.
        /// </summary>
        public string String()
        {
            using (WebResponse response = GetResponse())
            {
                using (var reader = new StreamReader(response.GetResponseStream()))
                {
                    PickETag(response);
                    if (etagToCheck != null)
                    {
                        if (IsETagValid())
                        {
                            return null;
                        }
                    }
                    return reader.ReadToEnd();
                }
            }
        }

        public WebResponse Response()
        {
            WebResponse response = GetResponse();

            PickETag(response);
            if (etagToCheck != null)
            {
                if (IsETagValid())
                {
                    return null;
                }
            }
            return response;
        }

        private WebResponse GetResponse()
        {
            return GetRequest().GetResponse();
        }

        public ICouchRequest Send()
        {
            using (WebResponse response = GetResponse())
            {
                PickETag(response);
                return this;
            }
        }

        public bool IsETagValid()
        {
            return etagToCheck == etag;
        }

        public ICouchRequest AddHeader(string key, string value)
        {
            headers[key] = value;
            return this;
        }
    }
}<|MERGE_RESOLUTION|>--- conflicted
+++ resolved
@@ -14,14 +14,14 @@
     /// <summary>
     /// A CouchDB HTTP request with all its options. This is where we do the actual HTTP requests to CouchDB.
     /// </summary>
-    public class CouchRequest : Divan.ICouchRequest
+    public class CouchRequest : ICouchRequest
     {
         private const int UploadBufferSize = 100000;
         private readonly ICouchDatabase db;
         private Stream postStream;
         private readonly ICouchServer server;
         private string etag, etagToCheck;
-        private Dictionary<string, string> headers = new Dictionary<string, string>();
+        private readonly Dictionary<string, string> headers = new Dictionary<string, string>();
 
         // Query options
         private string method = "GET"; // PUT, DELETE, POST, HEAD
@@ -44,7 +44,6 @@
             this.db = db;
         }
 
-<<<<<<< HEAD
         #endregion
 
         /// <summary>
@@ -52,41 +51,30 @@
         /// </summary>
         /// <param name="value">The e-tag value</param>
         /// <returns>A CouchRequest with the new e-tag value</returns>
-        public CouchRequest Etag(string value)
-=======
         public ICouchRequest Etag(string value)
->>>>>>> 743cd10f
         {
             etagToCheck = value;
             headers["If-Modified"] = value;
             return this;
         }
 
-<<<<<<< HEAD
         /// <summary>
         /// Sets the absolute path in the query
         /// </summary>
         /// <param name="name">The absolute path</param>
         /// <returns>A <see cref="CouchRequest"/> with the new path set.</returns>
-        public CouchRequest Path(string name)
-=======
         public ICouchRequest Path(string name)
->>>>>>> 743cd10f
         {
             path = name;
             return this;
         }
 
-<<<<<<< HEAD
         /// <summary>
         /// Sets the raw query information in the request. Don't forget to start with a question mark (?).
         /// </summary>
         /// <param name="value">The raw query</param>
         /// <returns>A <see cref="CouchRequest"/> with the new query set.</returns>
-        public CouchRequest Query(string value)
-=======
-        public ICouchRequest Query(string name)
->>>>>>> 743cd10f
+        public ICouchRequest Query(string value)
         {
             query = value;
             return this;
